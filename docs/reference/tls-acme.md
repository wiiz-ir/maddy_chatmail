--- conflicted
+++ resolved
@@ -263,7 +263,6 @@
 }
 ```
 
-<<<<<<< HEAD
 - rfc2136 (non-default)
 
 ```
@@ -278,7 +277,7 @@
     server "..."
 }
 ```
-=======
+
 - acmedns (non-default)
 
 ```
@@ -288,5 +287,4 @@
     subdomain "..."
     server_url "..."
 }
-```
->>>>>>> c4f8a124
+```